<<<<<<< HEAD
# A Flask version of the PDB2PQR server

This is an attempt to port the [PDB2PQR web server](http://www.poissonboltzmann.org) to [Flask](http://flask.pocoo.org/) to simplify the code base and make it easier to port to cloud services.
This particular code was shamelessly <strike>ripped off from</strike> modeled after the [Flask examples](http://flask.pocoo.org/).

The code is not functional and is intended as a prototype.  Here are the current steps to get it "working" (assuming a Bash environment); a [virtualenv](https://virtualenv.pypa.io/en/stable/) is strongly recommended.

```
pip install --editable .
export FLASK_APP=server
export FLASK_DEBUG=1
python -m flask run
```

Point your browser to <http://127.0.0.1:5000/> and hope for the best!
=======
# A Flask version of the PDB2PQR server

This is an attempt to port the [PDB2PQR web server](http://www.poissonboltzmann.org) to [Flask](http://flask.pocoo.org/) to simplify the code base and make it easier to port to cloud services.
This particular code was shamelessly <strike>ripped off from</strike> modeled after the [Flask examples](http://flask.pocoo.org/).

The code is not functional and is intended as a prototype.  Here are the current steps to get it "working" (assuming a Bash environment); a [virtualenv](https://virtualenv.pypa.io/en/stable/) is strongly recommended.

```
pip install --editable .
export FLASK_APP=server
export FLASK_DEBUG=1
python -m flask setup
python -m flask run
```

Point your browser to <http://127.0.0.1:5000/> and hope for the best!
>>>>>>> ccb92db9
<|MERGE_RESOLUTION|>--- conflicted
+++ resolved
@@ -1,34 +1,16 @@
-<<<<<<< HEAD
-# A Flask version of the PDB2PQR server
-
-This is an attempt to port the [PDB2PQR web server](http://www.poissonboltzmann.org) to [Flask](http://flask.pocoo.org/) to simplify the code base and make it easier to port to cloud services.
-This particular code was shamelessly <strike>ripped off from</strike> modeled after the [Flask examples](http://flask.pocoo.org/).
-
-The code is not functional and is intended as a prototype.  Here are the current steps to get it "working" (assuming a Bash environment); a [virtualenv](https://virtualenv.pypa.io/en/stable/) is strongly recommended.
-
-```
-pip install --editable .
-export FLASK_APP=server
-export FLASK_DEBUG=1
-python -m flask run
-```
-
-Point your browser to <http://127.0.0.1:5000/> and hope for the best!
-=======
-# A Flask version of the PDB2PQR server
-
-This is an attempt to port the [PDB2PQR web server](http://www.poissonboltzmann.org) to [Flask](http://flask.pocoo.org/) to simplify the code base and make it easier to port to cloud services.
-This particular code was shamelessly <strike>ripped off from</strike> modeled after the [Flask examples](http://flask.pocoo.org/).
-
-The code is not functional and is intended as a prototype.  Here are the current steps to get it "working" (assuming a Bash environment); a [virtualenv](https://virtualenv.pypa.io/en/stable/) is strongly recommended.
-
-```
-pip install --editable .
-export FLASK_APP=server
-export FLASK_DEBUG=1
-python -m flask setup
-python -m flask run
-```
-
-Point your browser to <http://127.0.0.1:5000/> and hope for the best!
->>>>>>> ccb92db9
+# A Flask version of the PDB2PQR server
+
+This is an attempt to port the [PDB2PQR web server](http://www.poissonboltzmann.org) to [Flask](http://flask.pocoo.org/) to simplify the code base and make it easier to port to cloud services.
+This particular code was shamelessly <strike>ripped off from</strike> modeled after the [Flask examples](http://flask.pocoo.org/).
+
+The code is not functional and is intended as a prototype.  Here are the current steps to get it "working" (assuming a Bash environment); a [virtualenv](https://virtualenv.pypa.io/en/stable/) is strongly recommended.
+
+```
+pip install --editable .
+export FLASK_APP=server
+export FLASK_DEBUG=1
+python -m flask setup
+python -m flask run
+```
+
+Point your browser to <http://127.0.0.1:5000/> and hope for the best!